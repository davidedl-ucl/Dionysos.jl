include("../src/abstraction.jl")

module TestMain

using Main.Abstraction
using PyPlot
using StaticArrays
AB = Main.Abstraction

sleep(0.1) # used for good printing
println("Started test")

<<<<<<< HEAD
=======
@testset "GridSpace" begin
>>>>>>> 3dd38fd3
orig = (0.0, 0.0)
h = (1.0, 2.0)
grid_space = AB.NewGridSpaceHash(orig, h)
display(grid_space)

AB.add_to_gridspace_by_coords!(grid_space, (1.2, 3.5))
<<<<<<< HEAD
AB.add_to_gridspace_by_coords!(grid_space, (-0.5002, -1.0))
display(grid_space)

AB.add_to_gridspace_by_box!(grid_space, (1.0, 0.0), (11.0, 10.0), AB.OUTER)
println(grid_space.elems)

AB.remove_from_gridspace_by_coords!(grid_space, (2.0, 2.0))
AB.remove_from_gridspace_by_box!(grid_space, (5.0, 5.0), (10000.0, 10000.0), AB.INNER)
println(grid_space.elems)

pos_iter = AB.enumerate_gridspace_pos(grid_space)
=======
@test AB.get_gridspace_size(grid_space) == 1
AB.add_to_gridspace_by_coords!(grid_space, (-0.5002, -1.0))
@test AB.get_gridspace_size(grid_space) == 2
display(grid_space)

AB.add_to_gridspace!(grid_space, AB.HyperRectangle((1.0, 0.0), (11.0, 10.0)), AB.OUTER)
@test AB.get_gridspace_size(grid_space) == 67
println(grid_space.elems)

AB.remove_from_gridspace_by_coords!(grid_space, (2.0, 2.0))
@test AB.get_gridspace_size(grid_space) == 66
AB.remove_from_gridspace!(grid_space, AB.HyperRectangle((5.0, 5.0), (10000.0, 10000.0)), AB.INNER)
@test AB.get_gridspace_size(grid_space) == 48
println(grid_space.elems)

pos_iter = AB.enumerate_gridspace_pos(grid_space)
@test length(pos_iter) == 48
>>>>>>> 3dd38fd3
display(pos_iter)

sub_set = AB.NewSubSet(grid_space)
AB.add_to_subset_all!(sub_set)
<<<<<<< HEAD
AB.remove_from_subset_by_box!(sub_set, (1.0, 1.0), (2.0, 2.0), AB.OUTER)
AB.add_to_subset_by_box!(sub_set, (0.0, 0.0), (5.0, 5.0), AB.INNER)
=======
@test AB.get_subset_size(sub_set) == 48
AB.remove_from_subset!(sub_set, AB.HyperRectangle((1.0, 1.0), (2.0, 2.0)), AB.OUTER)
@test AB.get_subset_size(sub_set) == 45
AB.add_to_subset!(sub_set, AB.HyperRectangle((0.0, 0.0), (5.0, 5.0)), AB.INNER)
@test AB.get_subset_size(sub_set) == 46
>>>>>>> 3dd38fd3
display(sub_set)

fig = PyPlot.figure()
ax = fig.gca()

<<<<<<< HEAD
AB.plot_subset!(ax, 1:2, sub_set, fa = 0.3)
AB.plot_box!(ax, 1:2, (1.0, 0.0), (8.0, 10.0))
AB.plot_box!(ax, 1:2, (5.0, 5.0), (10000.0, 10000.0))
AB.plot_box!(ax, 1:2, (1.0, 1.0), (2.0, 2.0))
AB.plot_box!(ax, 1:2, (0.0, 0.0), (5.0, 5.0))

ax.set_xlim((-2.0, 14.0))
ax.set_ylim((-2.0, 14.0))
=======
    Plot.subset!(ax, 1:2, sub_set, fa = 0.3)
    Plot.box!(ax, 1:2, (1.0, 0.0), (8.0, 10.0))
    Plot.box!(ax, 1:2, (5.0, 5.0), (10000.0, 10000.0))
    Plot.box!(ax, 1:2, (1.0, 1.0), (2.0, 2.0))
    Plot.box!(ax, 1:2, (0.0, 0.0), (5.0, 5.0))

    ax.set_xlim((-2.0, 14.0))
    ax.set_ylim((-2.0, 14.0))
end
end
>>>>>>> 3dd38fd3

sleep(0.1) # used for good printing
println("End test")

end  # module TestMain<|MERGE_RESOLUTION|>--- conflicted
+++ resolved
@@ -10,29 +10,13 @@
 sleep(0.1) # used for good printing
 println("Started test")
 
-<<<<<<< HEAD
-=======
 @testset "GridSpace" begin
->>>>>>> 3dd38fd3
 orig = (0.0, 0.0)
 h = (1.0, 2.0)
 grid_space = AB.NewGridSpaceHash(orig, h)
 display(grid_space)
 
 AB.add_to_gridspace_by_coords!(grid_space, (1.2, 3.5))
-<<<<<<< HEAD
-AB.add_to_gridspace_by_coords!(grid_space, (-0.5002, -1.0))
-display(grid_space)
-
-AB.add_to_gridspace_by_box!(grid_space, (1.0, 0.0), (11.0, 10.0), AB.OUTER)
-println(grid_space.elems)
-
-AB.remove_from_gridspace_by_coords!(grid_space, (2.0, 2.0))
-AB.remove_from_gridspace_by_box!(grid_space, (5.0, 5.0), (10000.0, 10000.0), AB.INNER)
-println(grid_space.elems)
-
-pos_iter = AB.enumerate_gridspace_pos(grid_space)
-=======
 @test AB.get_gridspace_size(grid_space) == 1
 AB.add_to_gridspace_by_coords!(grid_space, (-0.5002, -1.0))
 @test AB.get_gridspace_size(grid_space) == 2
@@ -50,36 +34,20 @@
 
 pos_iter = AB.enumerate_gridspace_pos(grid_space)
 @test length(pos_iter) == 48
->>>>>>> 3dd38fd3
 display(pos_iter)
 
 sub_set = AB.NewSubSet(grid_space)
 AB.add_to_subset_all!(sub_set)
-<<<<<<< HEAD
-AB.remove_from_subset_by_box!(sub_set, (1.0, 1.0), (2.0, 2.0), AB.OUTER)
-AB.add_to_subset_by_box!(sub_set, (0.0, 0.0), (5.0, 5.0), AB.INNER)
-=======
 @test AB.get_subset_size(sub_set) == 48
 AB.remove_from_subset!(sub_set, AB.HyperRectangle((1.0, 1.0), (2.0, 2.0)), AB.OUTER)
 @test AB.get_subset_size(sub_set) == 45
 AB.add_to_subset!(sub_set, AB.HyperRectangle((0.0, 0.0), (5.0, 5.0)), AB.INNER)
 @test AB.get_subset_size(sub_set) == 46
->>>>>>> 3dd38fd3
 display(sub_set)
 
 fig = PyPlot.figure()
 ax = fig.gca()
 
-<<<<<<< HEAD
-AB.plot_subset!(ax, 1:2, sub_set, fa = 0.3)
-AB.plot_box!(ax, 1:2, (1.0, 0.0), (8.0, 10.0))
-AB.plot_box!(ax, 1:2, (5.0, 5.0), (10000.0, 10000.0))
-AB.plot_box!(ax, 1:2, (1.0, 1.0), (2.0, 2.0))
-AB.plot_box!(ax, 1:2, (0.0, 0.0), (5.0, 5.0))
-
-ax.set_xlim((-2.0, 14.0))
-ax.set_ylim((-2.0, 14.0))
-=======
     Plot.subset!(ax, 1:2, sub_set, fa = 0.3)
     Plot.box!(ax, 1:2, (1.0, 0.0), (8.0, 10.0))
     Plot.box!(ax, 1:2, (5.0, 5.0), (10000.0, 10000.0))
@@ -90,7 +58,6 @@
     ax.set_ylim((-2.0, 14.0))
 end
 end
->>>>>>> 3dd38fd3
 
 sleep(0.1) # used for good printing
 println("End test")
