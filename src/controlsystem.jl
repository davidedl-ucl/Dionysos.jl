--- conflicted
+++ resolved
@@ -1,8 +1,4 @@
-<<<<<<< HEAD
-function RungeKutta4!(F, x, u, tstep, nsub::Int)
-=======
 function RungeKutta4(F, x, u, tstep, nsub::Int)
->>>>>>> 3dd38fd3
 	τ = tstep/nsub
 	for i = 1:nsub
 		Fx1 = F(x, u)
@@ -19,14 +15,8 @@
 
 function NewControlSystemRK4(tstep, F_sys, L_bound, sys_noise::NTuple{N, Float64},
 		meas_noise::NTuple{N, Float64}, n_sys, n_bound) where N
-<<<<<<< HEAD
-	sys_map = (x, u, tstep) -> RungeKutta4!(F_sys, x, u, tstep, n_sys)
-	F_bound = (r, u) -> L_bound(r, u) .+ sys_noise
-	bound_map = (r, u, tstep) -> RungeKutta4!(F_bound, r, u, tstep, n_bound)
-=======
 	sys_map = (x, u, tstep) -> RungeKutta4(F_sys, x, u, tstep, n_sys)
 	F_bound = (r, u) -> L_bound(r, u) .+ sys_noise
 	bound_map = (r, u, tstep) -> RungeKutta4(F_bound, r, u, tstep, n_bound)
->>>>>>> 3dd38fd3
 	return ControlSystem(tstep, sys_noise, meas_noise, sys_map, bound_map)
 end