using Test     #src
# # Example: Gol, Lazar and Belta (2013)
#
#md # [![Binder](https://mybinder.org/badge_logo.svg)](@__BINDER_ROOT_URL__/generated/Gol%2C Lazar %26 Belta (2013).ipynb)
#md # [![nbviewer](https://img.shields.io/badge/show-nbviewer-579ACA.svg)](@__NBVIEWER_ROOT_URL__/generated/Gol%2C Lazar %26 Belta (2013).ipynb)
# This example reproduces parts of the numerical results of [3]. A similar example reproducing all results of [3] is available as a codeocean capsule in [4].
#
# This example was borrowed from [1, Example VIII.A] and tackles 
# an optimal control for the hybrid system with state evolution governed by 
# ```math
# x(k+1) = \begin{bmatrix} 1 & 1 \\ 0 & 1 \end{bmatrix}x(k) + \begin{bmatrix} 0.5 \\ 1.0 \end{bmatrix} u(k) 
# ```

# The goal is to take the state vector toward a target set **XT** by visiting one of the squares
# **A** or **B** and avoiding the obstacles **O1** and **O2**


# First, let us import [CDDLib](https://github.com/JuliaPolyhedra/CDDLib.jl), 
# [GLPK](https://github.com/jump-dev/GLPK.jl), [OSQP](https://github.com/oxfordcontrol/OSQP.jl),
# [JuMP](https://github.com/jump-dev/JuMP.jl), [Pavito](https://github.com/jump-dev/Pavito.jl)
# and [Ipopt](https://github.com/jump-dev/Ipopt.jl)
import CDDLib
import GLPK
import OSQP
using JuMP
import Pavito
import Cbc
import Ipopt

# At this point we import Dionysos
using Dionysos

# And the file defining the hybrid system for this problem
include(joinpath(dirname(dirname(pathof(Dionysos))), "examples", "gol_lazar_belta.jl"))

# Now we instantiate our system using the function provided by [gol\_lazar\_belta.jl](@__REPO_ROOT_URL__/examples/gol_lazar_belta.jl)
system = gol_lazar_belta(CDDLib.Library(), Float64);


# Then, we define initial conditions (continuous and discrete states) to this system
# and set `N` as the search depth, i.e., the number of allowed time steps.

x0 = [1.0, -6.0];
q0 = 3;

N = 11;

# We instantiate our Optimal Control Problem by defining the state and transition costs.
# Notice that Comment that `state_cost` is defined to be zero for each mode/discrete state 
# of the system and the `transition_cost` is defined to be `u_1^2` which is defined by the 
# quadratic form `u' * Q * u` with `Q = ones(1, 1)`.
state_cost = Fill(ZeroFunction(), nmodes(system))
transition_cost = QuadraticControlFunction(ones(1, 1))

problem = OptimalControlProblem(
    system,
    q0, x0,
    Fill(state_cost, N),
    Fill(Fill(transition_cost, ntransitions(system)), N),
    system.ext[:q_T],
    N
);


# Notice that we used `Fill` for all `N` time steps as we consider time-invariant costs. 
# Finally, we select the method presented in [2] as our optimizer

qp_solver = optimizer_with_attributes(
    OSQP.Optimizer,
    "eps_abs" => 1e-8,
    "eps_rel" => 1e-8,
    "max_iter" => 100000,
    MOI.Silent() => true
);

mip_solver = optimizer_with_attributes(
    Cbc.Optimizer,
    MOI.Silent() => true
);

cont_solver = optimizer_with_attributes(
    Ipopt.Optimizer,
    MOI.Silent() => true
);

miqp_solver = optimizer_with_attributes(
    Pavito.Optimizer,
    "mip_solver" => mip_solver,
    "cont_solver" => cont_solver,
    MOI.Silent() => true
);


algo = optimizer_with_attributes(BemporadMorari.Optimizer{Float64},
    "continuous_solver" => qp_solver,
    "mixed_integer_solver" => miqp_solver,
    "indicator" => false,
    "log_level" => 0
);

# and use it to solve the given problem, with the help of the abstraction layer 
# MathOptInterface provided by [JuMP](https://github.com/jump-dev/JuMP.jl)  
optimizer = MOI.instantiate(algo)
MOI.set(optimizer, MOI.RawParameter("problem"), problem)
MOI.optimize!(optimizer)

# We check the solver time
MOI.get(optimizer, MOI.SolveTime())

# the termination status 
termination = MOI.get(optimizer, MOI.TerminationStatus())

# the objective value
objective_value = MOI.get(optimizer, MOI.ObjectiveValue())

@test objective_value ≈ 11.38 atol=1e-2     #src

# and recover the corresponding continuous trajectory
xu = MOI.get(optimizer, ContinuousTrajectoryAttribute());

# A little bit of data visualization now:

using PyPlot
using Colors

##Auxiliary function for annotating
function text_in_set_plot!(ax, po, t;  fillcolor = :white, linecolor = :black, fillalpha = 1)
    ##solve finding center (other solvers? https://jump.dev/JuMP.jl/dev/installation/#Supported-solvers)
    solver = optimizer_with_attributes(GLPK.Optimizer, "presolve" => GLPK.ON)
<<<<<<< HEAD
    poly = matplotlib.patches.Polygon(get_ordered_vertices(po))
=======
    poly = matplotlib.patches.Polygon([x for x in points(po)])
>>>>>>> b829c943
    poly.set_facecolor(fillcolor)
    poly.set_edgecolor(linecolor)
    poly.set_alpha(fillalpha)
    ax.add_patch(poly)
    
    if t !== nothing
        c, r = hchebyshevcenter(hrep(po), solver, verbose=0)
<<<<<<< HEAD
        ax.annotate(t, c, ha="center")
=======
        ax.annotate(t, c)
>>>>>>> b829c943
    end
end

##Initialize our canvas
PyPlot.pygui(true) #jl
fig = PyPlot.figure()

ax = PyPlot.axes(aspect = "equal")
ax.set_xlim(-10.5,3)
ax.set_ylim(-10.5,3)

##Show the discrete modes
for mode in states(system)
    t = (system.ext[:q_T] in [mode, mode + 11]) ? "XT" : (mode == system.ext[:q_A] ? "A" : (mode == system.ext[:q_B] ? "B" :
            mode <= 11 ? string(mode) : string(mode - 11)))
    text_in_set_plot!(ax, stateset(system, mode), t, fillcolor = "none", linecolor = :black)
end

##Plot obstacles
for i in eachindex(system.ext[:obstacles])
    text_in_set_plot!(ax, system.ext[:obstacles][i], "O$i", fillcolor = :black, fillalpha = 0.1)
end


##Initial state
ax.scatter([x0[1]], [x0[2]])
<<<<<<< HEAD
ax.annotate("x0", [x0[1], x0[2]-0.5], ha="center")
=======
ax.annotate("x0", [x0[1], x0[2]-0.5])
>>>>>>> b829c943

##Split the vector into x1 and x2
x1 = [xu.x[j][1] for j in eachindex(xu.x)]
x2 = [xu.x[j][2] for j in eachindex(xu.x)]

##Plot the trajectory
ax.scatter(x1, x2)
<<<<<<< HEAD
gcf() #md
gcf() #nb
=======
>>>>>>> b829c943

# ### References
# 
# 1. Gol, E. A., Lazar, M., & Belta, C. (2013). Language-guided controller synthesis for linear systems. IEEE Transactions on Automatic Control, 59(5), 1163-1176.
# 1. Bemporad, A., & Morari, M. (1999). Control of systems integrating logic, dynamics, and constraints. Automatica, 35(3), 407-427.
# 1. Legat B., Bouchat J., Jungers R. M. (2021). Abstraction-based branch and bound approach to Q-learning for hybrid optimal control. 3rd Annual Learning for Dynamics & Control Conference, 2021.
# 1. Legat B., Bouchat J., Jungers R. M. (2021). Abstraction-based branch and bound approach to Q-learning for hybrid optimal control. https://www.codeocean.com/. https://doi.org/10.24433/CO.6650697.v1.<|MERGE_RESOLUTION|>--- conflicted
+++ resolved
@@ -127,11 +127,7 @@
 function text_in_set_plot!(ax, po, t;  fillcolor = :white, linecolor = :black, fillalpha = 1)
     ##solve finding center (other solvers? https://jump.dev/JuMP.jl/dev/installation/#Supported-solvers)
     solver = optimizer_with_attributes(GLPK.Optimizer, "presolve" => GLPK.ON)
-<<<<<<< HEAD
     poly = matplotlib.patches.Polygon(get_ordered_vertices(po))
-=======
-    poly = matplotlib.patches.Polygon([x for x in points(po)])
->>>>>>> b829c943
     poly.set_facecolor(fillcolor)
     poly.set_edgecolor(linecolor)
     poly.set_alpha(fillalpha)
@@ -139,11 +135,7 @@
     
     if t !== nothing
         c, r = hchebyshevcenter(hrep(po), solver, verbose=0)
-<<<<<<< HEAD
-        ax.annotate(t, c, ha="center")
-=======
-        ax.annotate(t, c)
->>>>>>> b829c943
+        ax.annotate(t, c, ha="center", va="center")
     end
 end
 
@@ -170,11 +162,7 @@
 
 ##Initial state
 ax.scatter([x0[1]], [x0[2]])
-<<<<<<< HEAD
-ax.annotate("x0", [x0[1], x0[2]-0.5], ha="center")
-=======
-ax.annotate("x0", [x0[1], x0[2]-0.5])
->>>>>>> b829c943
+ax.annotate("x0", [x0[1], x0[2]-0.5], ha="center", va="center")
 
 ##Split the vector into x1 and x2
 x1 = [xu.x[j][1] for j in eachindex(xu.x)]
@@ -182,11 +170,8 @@
 
 ##Plot the trajectory
 ax.scatter(x1, x2)
-<<<<<<< HEAD
 gcf() #md
 gcf() #nb
-=======
->>>>>>> b829c943
 
 # ### References
 # 
